--- conflicted
+++ resolved
@@ -498,11 +498,11 @@
         });
 });
 
-<<<<<<< HEAD
+
 
 
 /*
-@api {post} /books/add Retrieve books by title
+@api {post} /books/add books 
 */
 
 booksRouter.post('/add', (request: Request, response: Response) => {
@@ -553,9 +553,4 @@
 });
 
 
-
-
-=======
->>>>>>> 955ee4ae
-// "return" the router
 export { booksRouter };